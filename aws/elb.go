--- conflicted
+++ resolved
@@ -21,7 +21,6 @@
 
 var lbCache = make(map[string]*LBInfo)
 
-<<<<<<< HEAD
 // Helper function to retrieve all target groups
 func getAllTargetGroups(svc *elbv2.ELBV2) ([]*elbv2.DescribeTargetGroupsOutput, error) {
 	var tgs []*elbv2.DescribeTargetGroupsOutput
@@ -60,15 +59,10 @@
 	return tg, nil
 }
 
-=======
->>>>>>> 29dae498
 // getELBV2ForContainer returns an LBInfo struct with the load balancer DNS name and listener port for a given instanceId and port
 // if an error occurs, or the target is not found, an empty LBInfo is returned.
 // Return the DNS:port pair as an identifier to put in the container's registration metadata
 // Pass it the instanceID for the docker host, and the the host port to lookup the associated ELB.
-<<<<<<< HEAD
-func getELBV2ForContainer(instanceID string, port int64, useCache bool) (lbinfo *LBInfo, err error) {
-=======
 // useCache parameter, if true, will retrieve ELBv2 details from memory, rather than calling AWS.
 // this is only really safe to use for heartbeat calls, as details can change dynamically
 func getELBV2ForContainer(instanceID string, port int64, useCache bool) (lbinfo *LBInfo, err error) {
@@ -78,14 +72,6 @@
 	if val, ok := lbCache[cacheKey]; ok && useCache {
 		log.Println("Retrieving value from cache.")
 		return val, nil
-	}
->>>>>>> 29dae498
-
-	// Retrieve from basic cache (for heartbeats)
-	cacheKey := instanceID + "_" + strconv.FormatInt(port, 10)
-	if useCache && lbCache[cacheKey] != nil {
-		log.Println("Retrieving value from cache.")
-		return lbCache[cacheKey], nil
 	}
 
 	var lbArns []*string
@@ -172,11 +158,7 @@
 	// Add to a basic cache for heartbeats
 	lbCache[cacheKey] = info
 
-<<<<<<< HEAD
-	return info, err
-=======
 	return info, nil
->>>>>>> 29dae498
 }
 
 // CheckELBFlags - Helper function to check if the correct config flags are set to use ELBs
@@ -193,10 +175,7 @@
 }
 
 // Helper function to create a registration struct, and change container registration
-<<<<<<< HEAD
-=======
 // useCache parameter is passed to getELBV2ForContainer
->>>>>>> 29dae498
 func setRegInfo(service *bridge.Service, registration *eureka.Instance, useCache bool) *eureka.Instance {
 
 	awsMetadata := GetMetadata()
@@ -287,11 +266,7 @@
 	if CheckELBFlags(service) {
 		log.Printf("Heartbeating ELBv2 for container: %s)\n", registration.HostName)
 
-<<<<<<< HEAD
-		elbReg := setRegInfo(service, registration, true)
-=======
 		elbReg := setRegInfo(service, registration, true) // Can safely use cache when heartbeating
->>>>>>> 29dae498
 		if elbReg != nil {
 			client.HeartBeatInstance(elbReg)
 		}
